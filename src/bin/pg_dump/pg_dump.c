--- conflicted
+++ resolved
@@ -190,12 +190,8 @@
 static void dumpUserMappings(Archive *fout,
 				 const char *servername, const char *namespace,
 				 const char *owner, CatalogId catalogId, DumpId dumpId);
-<<<<<<< HEAD
-static void dumpDefaultACL(Archive *fout, DefaultACLInfo *daclinfo);
+static void dumpDefaultACL(Archive *fout, DumpOptions *dopt, DefaultACLInfo *daclinfo);
 static void dumpDirectoryAlias(Archive *fout, DirectoryAliasInfo *dirinfo);
-=======
-static void dumpDefaultACL(Archive *fout, DumpOptions *dopt, DefaultACLInfo *daclinfo);
->>>>>>> 076d29a1
 
 static void dumpACL(Archive *fout, DumpOptions *dopt, CatalogId objCatId, DumpId objDumpId,
 		const char *type, const char *name, const char *subname,
