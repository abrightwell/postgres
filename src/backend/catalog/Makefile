--- conflicted
+++ resolved
@@ -39,11 +39,7 @@
 	pg_ts_config.h pg_ts_config_map.h pg_ts_dict.h \
 	pg_ts_parser.h pg_ts_template.h pg_extension.h \
 	pg_foreign_data_wrapper.h pg_foreign_server.h pg_user_mapping.h \
-<<<<<<< HEAD
-	pg_foreign_table.h pg_permission.h \
-=======
-	pg_foreign_table.h pg_rowsecurity.h \
->>>>>>> 898f8a96
+	pg_foreign_table.h pg_permission.h pg_rowsecurity.h \
 	pg_default_acl.h pg_seclabel.h pg_shseclabel.h pg_collation.h pg_range.h \
 	toasting.h indexing.h \
     )
