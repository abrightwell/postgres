/*-------------------------------------------------------------------------
 *
 * prepsecurity.c
 *	  Routines for preprocessing security barrier quals.
 *
 * Portions Copyright (c) 1996-2013, PostgreSQL Global Development Group
 * Portions Copyright (c) 1994, Regents of the University of California
 *
 *
 * IDENTIFICATION
 *	  src/backend/optimizer/prep/prepsecurity.c
 *
 *-------------------------------------------------------------------------
 */
#include "postgres.h"

#include "access/heapam.h"
#include "access/sysattr.h"
#include "catalog/heap.h"
#include "nodes/makefuncs.h"
#include "nodes/nodeFuncs.h"
#include "optimizer/prep.h"
#include "parser/analyze.h"
#include "parser/parsetree.h"
#include "rewrite/rewriteManip.h"
#include "utils/rel.h"


typedef struct
{
	int			rt_index;		/* Index of security barrier RTE */
	int			sublevels_up;	/* Current nesting depth */
	Relation	rel;			/* RTE relation at rt_index */
	List	   *targetlist;		/* Targetlist for new subquery RTE */
	List	   *colnames;		/* Column names in subquery RTE */
	List	   *vars_processed; /* List of Vars already processed */
} security_barrier_replace_vars_context;

static void expand_security_qual(PlannerInfo *root, List *tlist, int rt_index,
					 RangeTblEntry *rte, Node *qual);

static void security_barrier_replace_vars(Node *node,
							  security_barrier_replace_vars_context *context);

static bool security_barrier_replace_vars_walker(Node *node,
							 security_barrier_replace_vars_context *context);


/*
 * expand_security_quals -
 *	  expands any security barrier quals on RTEs in the query rtable, turning
 *	  them into security barrier subqueries.
 *
 * Any given RTE may have multiple security barrier quals in a list, from which
 * we create a set of nested subqueries to isolate each security barrier from
 * the others, providing protection against malicious user-defined security
 * barriers.  The first security barrier qual in the list will be used in the
 * innermost subquery.
 */
void
expand_security_quals(PlannerInfo *root, List *tlist)
{
	Query	   *parse = root->parse;
	int			rt_index;
	ListCell   *cell;

	/*
	 * Process each RTE in the rtable list.
	 *
	 * We only ever modify entries in place and append to the rtable, so it is
	 * safe to use a foreach loop here.
	 */
	rt_index = 0;
	foreach(cell, parse->rtable)
	{
		RangeTblEntry *rte = (RangeTblEntry *) lfirst(cell);

		rt_index++;

		if (rte->securityQuals == NIL)
			continue;

		/*
		 * Ignore any RTEs that aren't used in the query (such RTEs may be
		 * present for permissions checks).
		 */
		if (rt_index != parse->resultRelation &&
			!rangeTableEntry_used((Node *) parse, rt_index, 0))
			continue;

		/*
		 * If this RTE is the target then we need to make a copy of it before
		 * expanding it.  The unexpanded copy will become the new target, and
		 * the original RTE will be expanded to become the source of rows to
		 * update/delete.
		 */
		if (rt_index == parse->resultRelation)
		{
			RangeTblEntry *newrte = copyObject(rte);

			parse->rtable = lappend(parse->rtable, newrte);
			parse->resultRelation = list_length(parse->rtable);

			/*
			 * Wipe out any copied security barrier quals on the new target to
			 * prevent infinite recursion.
			 */
			newrte->securityQuals = NIL;

			/*
			 * There's no need to do permissions checks twice, so wipe out the
			 * permissions info for the original RTE (we prefer to keep the
			 * bits set on the result RTE).
			 */
			rte->requiredPerms = 0;
			rte->checkAsUser = InvalidOid;
			rte->selectedCols = NULL;
			rte->modifiedCols = NULL;

			/*
			 * For the most part, Vars referencing the original relation
			 * should remain as they are, meaning that they pull OLD values
			 * from the expanded RTE.  But in the RETURNING list and in any
			 * WITH CHECK OPTION quals, we want such Vars to represent NEW
			 * values, so change them to reference the new RTE.
			 */
			ChangeVarNodes((Node *) parse->returningList, rt_index,
						   parse->resultRelation, 0);

			ChangeVarNodes((Node *) parse->withCheckOptions, rt_index,
						   parse->resultRelation, 0);
		}

		/*
		 * Process each security barrier qual in turn, starting with the
		 * innermost one (the first in the list) and working outwards.
		 *
		 * We remove each qual from the list before processing it, so that its
		 * variables aren't modified by expand_security_qual.  Also we don't
		 * necessarily want the attributes referred to by the qual to be
		 * exposed by the newly built subquery.
		 */
		while (rte->securityQuals != NIL)
		{
			Node	   *qual = (Node *) linitial(rte->securityQuals);

			rte->securityQuals = list_delete_first(rte->securityQuals);

			ChangeVarNodes(qual, rt_index, 1, 0);
			expand_security_qual(root, tlist, rt_index, rte, qual);
		}
	}
}


/*
 * expand_security_qual -
 *	  expand the specified security barrier qual on a query RTE, turning the
 *	  RTE into a security barrier subquery.
 */
static void
expand_security_qual(PlannerInfo *root, List *tlist, int rt_index,
					 RangeTblEntry *rte, Node *qual)
{
	Query	   *parse = root->parse;
	Oid			relid = rte->relid;
	Query	   *subquery;
	RangeTblEntry *subrte;
	RangeTblRef *subrtr;
	PlanRowMark *rc;
	security_barrier_replace_vars_context context;
	ListCell   *cell;

	/*
	 * There should only be 2 possible cases:
	 *
	 * 1. A relation RTE, which we turn into a subquery RTE containing all
	 * referenced columns.
	 *
	 * 2. A subquery RTE (either from a prior call to this function or from an
	 * expanded view).  In this case we build a new subquery on top of it to
	 * isolate this security barrier qual from any other quals.
	 */
	switch (rte->rtekind)
	{
		case RTE_RELATION:

			/*
			 * Turn the relation RTE into a security barrier subquery RTE,
			 * moving all permissions checks down into the subquery.
			 */
			subquery = makeNode(Query);
			subquery->commandType = CMD_SELECT;
			subquery->querySource = QSRC_INSTEAD_RULE;

			subrte = copyObject(rte);
			subrte->inFromCl = true;
			subrte->securityQuals = NIL;
			subquery->rtable = list_make1(subrte);

			subrtr = makeNode(RangeTblRef);
			subrtr->rtindex = 1;
			subquery->jointree = makeFromExpr(list_make1(subrtr), qual);
			subquery->hasSubLinks = checkExprHasSubLink(qual);

			rte->rtekind = RTE_SUBQUERY;
			rte->relid = InvalidOid;
			rte->subquery = subquery;
			rte->security_barrier = true;
			rte->inh = false;	/* must not be set for a subquery */

			/* the permissions checks have now been moved down */
			rte->requiredPerms = 0;
			rte->checkAsUser = InvalidOid;
			rte->selectedCols = NULL;
			rte->modifiedCols = NULL;

			/*
			 * Now deal with any PlanRowMark on this RTE by requesting a lock
			 * of the same strength on the RTE copied down to the subquery.
			 *
			 * Note that we can't push the user-defined quals down since they
			 * may included untrusted functions and that means that we will
			 * end up locking all rows which pass the securityQuals, even if
			 * those rows don't pass the user-defined quals.  This is
			 * currently documented behavior, but it'd be nice to come up with
			 * a better solution some day.
			 */
			rc = get_plan_rowmark(root->rowMarks, rt_index);
			if (rc != NULL)
			{
				switch (rc->markType)
				{
					case ROW_MARK_EXCLUSIVE:
						applyLockingClause(subquery, 1, LCS_FORUPDATE,
										   rc->noWait, false);
						break;
					case ROW_MARK_NOKEYEXCLUSIVE:
						applyLockingClause(subquery, 1, LCS_FORNOKEYUPDATE,
										   rc->noWait, false);
						break;
					case ROW_MARK_SHARE:
						applyLockingClause(subquery, 1, LCS_FORSHARE,
										   rc->noWait, false);
						break;
					case ROW_MARK_KEYSHARE:
						applyLockingClause(subquery, 1, LCS_FORKEYSHARE,
										   rc->noWait, false);
						break;
					case ROW_MARK_REFERENCE:
					case ROW_MARK_COPY:
						/* No locking needed */
						break;
				}
				root->rowMarks = list_delete(root->rowMarks, rc);
			}

			/*
			 * Replace any variables in the outer query that refer to the
			 * original relation RTE with references to columns that we will
			 * expose in the new subquery, building the subquery's targetlist
			 * as we go.
			 */
			context.rt_index = rt_index;
			context.sublevels_up = 0;
			context.rel = heap_open(relid, NoLock);
			context.targetlist = NIL;
			context.colnames = NIL;
			context.vars_processed = NIL;

			security_barrier_replace_vars((Node *) parse, &context);
			security_barrier_replace_vars((Node *) tlist, &context);

			heap_close(context.rel, NoLock);

			/* Now we know what columns the subquery needs to expose */
			rte->subquery->targetList = context.targetlist;
			rte->eref = makeAlias(rte->eref->aliasname, context.colnames);

			break;

		case RTE_SUBQUERY:

			/*
			 * Build a new subquery that includes all the same columns as the
			 * original subquery.
			 */
			subquery = makeNode(Query);
			subquery->commandType = CMD_SELECT;
			subquery->querySource = QSRC_INSTEAD_RULE;
			subquery->targetList = NIL;

			foreach(cell, rte->subquery->targetList)
			{
				TargetEntry *tle;
				Var		   *var;

				tle = (TargetEntry *) lfirst(cell);
				var = makeVarFromTargetEntry(1, tle);

				tle = makeTargetEntry((Expr *) var,
									  list_length(subquery->targetList) + 1,
									  pstrdup(tle->resname),
									  tle->resjunk);
				subquery->targetList = lappend(subquery->targetList, tle);
			}

			subrte = makeNode(RangeTblEntry);
			subrte->rtekind = RTE_SUBQUERY;
			subrte->subquery = rte->subquery;
			subrte->security_barrier = rte->security_barrier;
			subrte->eref = copyObject(rte->eref);
			subrte->inFromCl = true;
			subquery->rtable = list_make1(subrte);

			subrtr = makeNode(RangeTblRef);
			subrtr->rtindex = 1;
			subquery->jointree = makeFromExpr(list_make1(subrtr), qual);
			subquery->hasSubLinks = checkExprHasSubLink(qual);

			rte->subquery = subquery;
			rte->security_barrier = true;

			break;

		default:
			elog(ERROR, "invalid range table entry for security barrier qual");
	}
}


/*
 * security_barrier_replace_vars -
 *	  Apply security barrier variable replacement to an expression tree.
 *
 * This also builds/updates a targetlist with entries for each replacement
 * variable that needs to be exposed by the security barrier subquery RTE.
 *
 * NOTE: although this has the form of a walker, we cheat and modify the
 * nodes in-place.  The given expression tree should have been copied
 * earlier to ensure that no unwanted side-effects occur!
 */
static void
security_barrier_replace_vars(Node *node,
							  security_barrier_replace_vars_context *context)
{
	/*
	 * Must be prepared to start with a Query or a bare expression tree; if
	 * it's a Query, go straight to query_tree_walker to make sure that
	 * sublevels_up doesn't get incremented prematurely.
	 */
	if (node && IsA(node, Query))
		query_tree_walker((Query *) node,
						  security_barrier_replace_vars_walker,
						  (void *) context, 0);
	else
		security_barrier_replace_vars_walker(node, context);
}

static bool
security_barrier_replace_vars_walker(Node *node,
							  security_barrier_replace_vars_context *context)
{
	if (node == NULL)
		return false;

	if (IsA(node, Var))
	{
		Var		   *var = (Var *) node;

		/*
		 * Note that the same Var may be present in different lists, so we
		 * need to take care not to process it multiple times.
		 */
		if (var->varno == context->rt_index &&
			var->varlevelsup == context->sublevels_up &&
			!list_member_ptr(context->vars_processed, var))
		{
			/*
			 * Found a matching variable. Make sure that it is in the subquery
			 * targetlist and map its attno accordingly.
			 */
			AttrNumber	attno;
			ListCell   *l;
			TargetEntry *tle;
			char	   *attname;
			Var		   *newvar;

			/* Search for the base attribute in the subquery targetlist */
			attno = InvalidAttrNumber;
			foreach(l, context->targetlist)
			{
				tle = (TargetEntry *) lfirst(l);
				attno++;

				Assert(IsA(tle->expr, Var));
				if (((Var *) tle->expr)->varattno == var->varattno &&
					((Var *) tle->expr)->varcollid == var->varcollid)
				{
					/* Map the variable onto this subquery targetlist entry */
<<<<<<< HEAD
					var->varattno = attno;
					/* Re-set varoattno also, as equalVar looks at it too */
					var->varoattno = attno;
=======
					var->varattno = var->varoattno = attno;
					/* Mark this var as having been processed */
>>>>>>> 01363bea
					context->vars_processed = lappend(context->vars_processed, var);
					return false;
				}
			}

			/* Not in the subquery targetlist, so add it. Get its name. */
			if (var->varattno < 0)
			{
				Form_pg_attribute att_tup;

				att_tup = SystemAttributeDefinition(var->varattno,
										   context->rel->rd_rel->relhasoids);
				attname = NameStr(att_tup->attname);
			}
			else if (var->varattno == InvalidAttrNumber)
			{
				attname = "wholerow";
			}
			else if (var->varattno <= context->rel->rd_att->natts)
			{
				Form_pg_attribute att_tup;

				att_tup = context->rel->rd_att->attrs[var->varattno - 1];
				attname = NameStr(att_tup->attname);
			}
			else
			{
				elog(ERROR, "invalid attribute number %d in security_barrier_replace_vars", var->varattno);
			}

			/* New variable for subquery targetlist */
			newvar = copyObject(var);
			newvar->varno = 1;

			attno = list_length(context->targetlist) + 1;
			tle = makeTargetEntry((Expr *) newvar,
								  attno,
								  pstrdup(attname),
								  false);

			context->targetlist = lappend(context->targetlist, tle);

			context->colnames = lappend(context->colnames,
										makeString(pstrdup(attname)));

			/* Update the outer query's variable */
			var->varattno = var->varoattno = attno;

			/* Re-set varoattno also, as equalVar looks at it too */
			var->varoattno = attno;

			/* Remember this Var so that we don't process it again */
			context->vars_processed = lappend(context->vars_processed, var);
		}
		return false;
	}

	if (IsA(node, Query))
	{
		/* Recurse into subselects */
		bool		result;

		context->sublevels_up++;
		result = query_tree_walker((Query *) node,
								   security_barrier_replace_vars_walker,
								   (void *) context, 0);
		context->sublevels_up--;
		return result;
	}

	return expression_tree_walker(node, security_barrier_replace_vars_walker,
								  (void *) context);
}<|MERGE_RESOLUTION|>--- conflicted
+++ resolved
@@ -398,14 +398,8 @@
 					((Var *) tle->expr)->varcollid == var->varcollid)
 				{
 					/* Map the variable onto this subquery targetlist entry */
-<<<<<<< HEAD
-					var->varattno = attno;
-					/* Re-set varoattno also, as equalVar looks at it too */
-					var->varoattno = attno;
-=======
 					var->varattno = var->varoattno = attno;
 					/* Mark this var as having been processed */
->>>>>>> 01363bea
 					context->vars_processed = lappend(context->vars_processed, var);
 					return false;
 				}
